// Copyright 2022 Google LLC
//
// Licensed under the Apache License, Version 2.0 (the "License");
// you may not use this file except in compliance with the License.
// You may obtain a copy of the License at
//
//      http://www.apache.org/licenses/LICENSE-2.0
//
// Unless required by applicable law or agreed to in writing, software
// distributed under the License is distributed on an "AS IS" BASIS,
// WITHOUT WARRANTIES OR CONDITIONS OF ANY KIND, either express or implied.
// See the License for the specific language governing permissions and
// limitations under the License.

package applier

import (
	"context"
	"errors"
	"fmt"
	"testing"
	"time"

	"github.com/GoogleContainerTools/kpt/pkg/live"
	"github.com/stretchr/testify/assert"
	"github.com/stretchr/testify/require"
	metav1 "k8s.io/apimachinery/pkg/apis/meta/v1"
	"k8s.io/apimachinery/pkg/apis/meta/v1/unstructured"
	"k8s.io/apimachinery/pkg/runtime/schema"
	"kpt.dev/configsync/pkg/api/configmanagement"
	"kpt.dev/configsync/pkg/api/configsync/v1beta1"
	"kpt.dev/configsync/pkg/applier/stats"
	"kpt.dev/configsync/pkg/applyset"
	"kpt.dev/configsync/pkg/core"
	"kpt.dev/configsync/pkg/core/k8sobjects"
	"kpt.dev/configsync/pkg/declared"
	"kpt.dev/configsync/pkg/diff/difftest"
	"kpt.dev/configsync/pkg/kinds"
	"kpt.dev/configsync/pkg/metadata"
	"kpt.dev/configsync/pkg/remediator/queue"
	"kpt.dev/configsync/pkg/status"
	"kpt.dev/configsync/pkg/syncer/reconcile"
	"kpt.dev/configsync/pkg/syncer/syncertest"
	testingfake "kpt.dev/configsync/pkg/syncer/syncertest/fake"
	"kpt.dev/configsync/pkg/testing/testerrors"
	"sigs.k8s.io/cli-utils/pkg/apis/actuation"
	"sigs.k8s.io/cli-utils/pkg/apply"
	applyerror "sigs.k8s.io/cli-utils/pkg/apply/error"
	"sigs.k8s.io/cli-utils/pkg/apply/event"
	"sigs.k8s.io/cli-utils/pkg/apply/filter"
	"sigs.k8s.io/cli-utils/pkg/common"
	"sigs.k8s.io/cli-utils/pkg/inventory"
	"sigs.k8s.io/cli-utils/pkg/object"
	"sigs.k8s.io/cli-utils/pkg/object/dependson"
	"sigs.k8s.io/cli-utils/pkg/testutil"
	"sigs.k8s.io/controller-runtime/pkg/client"
)

type fakeKptApplier struct {
	events      []event.Event
	objsToApply object.UnstructuredSet
}

var _ KptApplier = &fakeKptApplier{}

func newFakeKptApplier(events []event.Event) *fakeKptApplier {
	return &fakeKptApplier{
		events: events,
	}
}

func (a *fakeKptApplier) Run(_ context.Context, _ inventory.Info, objsToApply object.UnstructuredSet, _ apply.ApplierOptions) <-chan event.Event {
	a.objsToApply = objsToApply
	events := make(chan event.Event, len(a.events))
	go func() {
		for _, e := range a.events {
			events <- e
		}
		close(events)
	}()
	return events
}

func TestApply(t *testing.T) {
	syncScope := declared.Scope("test-namespace")
	syncName := "rs"
	resourceManager := declared.ResourceManager(syncScope, syncName)

	deploymentObj := newDeploymentObj()
	deploymentObjMeta := object.UnstructuredToObjMetadata(deploymentObj)
	deploymentObjID := core.IDOf(deploymentObj)

	testObj1 := newTestObj("test-1")
	testObj1Meta := object.UnstructuredToObjMetadata(testObj1)
	testObj1ID := core.IDOf(testObj1)

	abandonObj := deploymentObj.DeepCopy()
	abandonObj.SetName("abandon-me")
	abandonObj.SetAnnotations(map[string]string{
		common.LifecycleDeleteAnnotation: common.PreventDeletion, // not removed
		metadata.ResourceManagementKey:   metadata.ResourceManagementEnabled,
		metadata.ResourceIDKey:           core.GKNN(abandonObj),
		metadata.ResourceManagerKey:      resourceManager,
		metadata.OwningInventoryKey:      "anything",
		metadata.SyncTokenAnnotationKey:  "anything",
		"example-to-not-delete":          "anything", // not removed
	})
	abandonObj.SetLabels(map[string]string{
		metadata.ManagedByKey: metadata.ManagedByValue,
		metadata.SystemLabel:  "anything",
		metadata.ArchLabel:    "anything",
		// TODO: remove ApplySet metadata on abandon (b/355534413)
		metadata.ApplySetPartOfLabel: "anything", // not removed
		"example-to-not-delete":      "anything", // not removed
	})
	abandonObjID := core.IDOf(abandonObj)

	testObj2 := newTestObj("test-2")
	testObj2ID := core.IDOf(testObj2)
	testObj3 := newTestObj("test-3")
	testObj3ID := core.IDOf(testObj3)

	objs := []client.Object{deploymentObj, testObj1}

	namespaceObj := k8sobjects.UnstructuredObject(kinds.Namespace(),
		core.Name(syncScope.SyncNamespace()))
	namespaceObjMeta := object.UnstructuredToObjMetadata(namespaceObj)
	namespaceObjID := core.IDOf(namespaceObj)

	inventoryID := core.ID{
		GroupKind: live.ResourceGroupGVK.GroupKind(),
		ObjectKey: client.ObjectKey{
			Name:      syncName,
			Namespace: syncScope.SyncNamespace(),
		},
	}

	// Use sentinel errors so erors.Is works for comparison.
	// testError := errors.New("test error")
	etcdError := errors.New("etcdserver: request is too large") // satisfies util.IsRequestTooLargeError

	testcases := []struct {
		name                    string
		serverObjs              []client.Object
		events                  []event.Event
		expectedError           status.MultiError
		expectedObjectStatusMap ObjectStatusMap
		expectedSyncStats       *stats.SyncStats
		expectedServerObjs      []client.Object
	}{
		{
			name: "unknown type for some resource",
			events: []event.Event{
				formApplyEvent(event.ApplyFailed, testObj1, applyerror.NewUnknownTypeError(errors.New("unknown type"))),
				formApplyEvent(event.ApplyPending, testObj2, nil),
			},
			expectedError: ErrorForResourceWithResource(errors.New("unknown type"), testObj1ID, testObj1),
			expectedObjectStatusMap: ObjectStatusMap{
				testObj1ID: &ObjectStatus{Strategy: actuation.ActuationStrategyApply, Actuation: actuation.ActuationFailed},
				testObj2ID: &ObjectStatus{Strategy: actuation.ActuationStrategyApply, Actuation: actuation.ActuationPending},
			},
			expectedSyncStats: stats.NewSyncStats().
				WithApplyEvents(event.ApplyFailed, 1).
				WithApplyEvents(event.ApplyPending, 1),
		},
		{
			name: "conflict error for some resource",
			events: []event.Event{
				formApplySkipEvent(testObj1Meta, testObj1.DeepCopy(), &inventory.PolicyPreventedActuationError{
					Strategy: actuation.ActuationStrategyApply,
					Policy:   inventory.PolicyMustMatch,
					Status:   inventory.NoMatch,
				}),
				formApplyEvent(event.ApplyPending, testObj2, nil),
			},
			expectedError: KptManagementConflictError(testObj1),
			expectedObjectStatusMap: ObjectStatusMap{
				testObj1ID: &ObjectStatus{Strategy: actuation.ActuationStrategyApply, Actuation: actuation.ActuationSkipped},
				testObj2ID: &ObjectStatus{Strategy: actuation.ActuationStrategyApply, Actuation: actuation.ActuationPending},
			},
			expectedSyncStats: stats.NewSyncStats().
				WithApplyEvents(event.ApplySkipped, 1).
				WithApplyEvents(event.ApplyPending, 1),
		},
		{
			name: "inventory object is too large",
			events: []event.Event{
				formErrorEvent(etcdError),
			},
			expectedError:           largeResourceGroupError(etcdError, inventoryID),
			expectedObjectStatusMap: ObjectStatusMap{},
			expectedSyncStats: stats.NewSyncStats().
				WithErrorEvents(1),
		},
		{
			name: "failed to apply",
			events: []event.Event{
				formApplyEvent(event.ApplyFailed, testObj1, applyerror.NewApplyRunError(errors.New("failed apply"))),
				formApplyEvent(event.ApplyPending, testObj2, nil),
			},
			expectedError: ErrorForResourceWithResource(errors.New("failed apply"), testObj1ID, testObj1),
			expectedObjectStatusMap: ObjectStatusMap{
				testObj1ID: &ObjectStatus{Strategy: actuation.ActuationStrategyApply, Actuation: actuation.ActuationFailed},
				testObj2ID: &ObjectStatus{Strategy: actuation.ActuationStrategyApply, Actuation: actuation.ActuationPending},
			},
			expectedSyncStats: stats.NewSyncStats().
				WithApplyEvents(event.ApplyFailed, 1).
				WithApplyEvents(event.ApplyPending, 1),
		},
		{
			name: "failed to prune",
			events: []event.Event{
				formPruneEvent(event.PruneFailed, testObj1, errors.New("failed pruning")),
				formPruneEvent(event.PruneSuccessful, testObj2, nil),
			},
			expectedError: PruneErrorForResource(errors.New("failed pruning"), testObj1ID),
			expectedObjectStatusMap: ObjectStatusMap{
				testObj1ID: &ObjectStatus{Strategy: actuation.ActuationStrategyDelete, Actuation: actuation.ActuationFailed},
				testObj2ID: &ObjectStatus{Strategy: actuation.ActuationStrategyDelete, Actuation: actuation.ActuationSucceeded},
			},
			expectedSyncStats: stats.NewSyncStats().
				WithPruneEvents(event.PruneFailed, 1).
				WithPruneEvents(event.PruneSuccessful, 1),
		},
		{
			name: "skipped pruning",
			events: []event.Event{
				formPruneEvent(event.PruneSuccessful, testObj1, nil),
				formPruneEvent(event.PruneSkipped, namespaceObj, &filter.NamespaceInUseError{
					Namespace: "test-namespace",
				}),
				formPruneEvent(event.PruneSuccessful, testObj2, nil),
			},
			expectedError: SkipErrorForResource(
				errors.New("namespace still in use: test-namespace"),
				idFrom(namespaceObjMeta),
				actuation.ActuationStrategyDelete),
			expectedObjectStatusMap: ObjectStatusMap{
				testObj1ID:     &ObjectStatus{Strategy: actuation.ActuationStrategyDelete, Actuation: actuation.ActuationSucceeded},
				namespaceObjID: &ObjectStatus{Strategy: actuation.ActuationStrategyDelete, Actuation: actuation.ActuationSkipped},
				testObj2ID:     &ObjectStatus{Strategy: actuation.ActuationStrategyDelete, Actuation: actuation.ActuationSucceeded},
			},
			expectedSyncStats: stats.NewSyncStats().
				WithPruneEvents(event.PruneSuccessful, 2).
				WithPruneEvents(event.PruneSkipped, 1),
		},
		{
			name: "all passed",
			events: []event.Event{
				formApplyEvent(event.ApplySuccessful, testObj1, nil),
				formApplyEvent(event.ApplySuccessful, deploymentObj, nil),
				formApplyEvent(event.ApplyPending, testObj2, nil),
				formPruneEvent(event.PruneSuccessful, testObj3, nil),
			},
			expectedObjectStatusMap: ObjectStatusMap{
				testObj1ID:      &ObjectStatus{Strategy: actuation.ActuationStrategyApply, Actuation: actuation.ActuationSucceeded},
				deploymentObjID: &ObjectStatus{Strategy: actuation.ActuationStrategyApply, Actuation: actuation.ActuationSucceeded},
				testObj2ID:      &ObjectStatus{Strategy: actuation.ActuationStrategyApply, Actuation: actuation.ActuationPending},
				testObj3ID:      &ObjectStatus{Strategy: actuation.ActuationStrategyDelete, Actuation: actuation.ActuationSucceeded},
			},
			expectedSyncStats: stats.NewSyncStats().
				WithApplyEvents(event.ApplySuccessful, 2).
				WithApplyEvents(event.ApplyPending, 1).
				WithPruneEvents(event.PruneSuccessful, 1),
		},
		{
			name: "all failed",
			events: []event.Event{
				formApplyEvent(event.ApplyFailed, testObj1, applyerror.NewUnknownTypeError(errors.New("unknown type"))),
				formApplyEvent(event.ApplyFailed, deploymentObj, applyerror.NewApplyRunError(errors.New("failed apply"))),
				formApplyEvent(event.ApplyPending, testObj2, nil),
				formPruneEvent(event.PruneSuccessful, testObj3, nil),
			},
			expectedError: status.Append(
				ErrorForResourceWithResource(errors.New("unknown type"), testObj1ID, testObj1),
				ErrorForResourceWithResource(errors.New("failed apply"), deploymentObjID, deploymentObj)),
			expectedObjectStatusMap: ObjectStatusMap{
				testObj1ID:      &ObjectStatus{Strategy: actuation.ActuationStrategyApply, Actuation: actuation.ActuationFailed},
				deploymentObjID: &ObjectStatus{Strategy: actuation.ActuationStrategyApply, Actuation: actuation.ActuationFailed},
				testObj2ID:      &ObjectStatus{Strategy: actuation.ActuationStrategyApply, Actuation: actuation.ActuationPending},
				testObj3ID:      &ObjectStatus{Strategy: actuation.ActuationStrategyDelete, Actuation: actuation.ActuationSucceeded},
			},
			expectedSyncStats: stats.NewSyncStats().
				WithApplyEvents(event.ApplyFailed, 2).
				WithApplyEvents(event.ApplyPending, 1).
				WithPruneEvents(event.PruneSuccessful, 1),
		},
		{
			name: "failed dependency during apply",
			events: []event.Event{
				formApplySkipEventWithDependency(deploymentObjMeta, deploymentObj.DeepCopy()),
			},
			expectedError: SkipErrorForResource(
				errors.New("dependency apply reconcile timeout: namespace_name_group_kind"),
				deploymentObjID,
				actuation.ActuationStrategyApply),
			expectedObjectStatusMap: ObjectStatusMap{
				deploymentObjID: &ObjectStatus{Strategy: actuation.ActuationStrategyApply, Actuation: actuation.ActuationSkipped},
			},
			expectedSyncStats: stats.NewSyncStats().
				WithApplyEvents(event.ApplySkipped, 1),
		},
		{
			name: "failed dependency during prune",
			events: []event.Event{
				formPruneSkipEventWithDependency(deploymentObjMeta),
			},
			expectedError: SkipErrorForResource(
				errors.New("dependent delete actuation failed: namespace_name_group_kind"),
				deploymentObjID,
				actuation.ActuationStrategyDelete),
			expectedObjectStatusMap: ObjectStatusMap{
				deploymentObjID: &ObjectStatus{Strategy: actuation.ActuationStrategyDelete, Actuation: actuation.ActuationSkipped},
			},
			expectedSyncStats: stats.NewSyncStats().
				WithPruneEvents(event.PruneSkipped, 1),
		},
		{
			name: "abandon object",
			serverObjs: []client.Object{
				abandonObj,
			},
			events: []event.Event{
				formPruneSkipEventWithDetach(abandonObj),
			},
			expectedError: nil,
			expectedObjectStatusMap: ObjectStatusMap{
				abandonObjID: &ObjectStatus{Strategy: actuation.ActuationStrategyDelete, Actuation: actuation.ActuationSkipped},
			},
			expectedSyncStats: stats.NewSyncStats().
				WithPruneEvents(event.PruneSkipped, 1),
			expectedServerObjs: []client.Object{
				func() client.Object {
					obj := abandonObj.DeepCopy()
					// all configsync annotations removed
					core.RemoveAnnotations(obj,
						metadata.ResourceManagementKey,
						metadata.ResourceIDKey,
						metadata.ResourceManagerKey,
						metadata.OwningInventoryKey,
						metadata.SyncTokenAnnotationKey)
					// all configsync labels removed
					core.RemoveLabels(obj,
						metadata.ManagedByKey,
						metadata.SystemLabel,
						metadata.ArchLabel)
					obj.SetUID("1")
					obj.SetResourceVersion("2")
					obj.SetGeneration(1)
					return obj
				}(),
			},
		},
	}

	for _, tc := range testcases {
		t.Run(tc.name, func(t *testing.T) {
			rsObj := &unstructured.Unstructured{}
			rsObj.SetGroupVersionKind(kinds.RepoSyncV1Beta1())
			rsObj.SetNamespace(syncScope.SyncNamespace())
			rsObj.SetName(syncName)
			tc.serverObjs = append(tc.serverObjs, rsObj)

			expectedRSObj := rsObj.DeepCopy()
			expectedRSObj.SetUID("1")
			expectedRSObj.SetResourceVersion("1")
			expectedRSObj.SetGeneration(1)
			tc.expectedServerObjs = append(tc.expectedServerObjs, expectedRSObj)

			fakeClient := testingfake.NewClient(t, core.Scheme, tc.serverObjs...)
			cs := &ClientSet{
				KptApplier: newFakeKptApplier(tc.events),
				Client:     fakeClient,
				Mapper:     fakeClient.RESTMapper(),
				// TODO: Add tests to cover status mode
			}
			applier, err := NewNamespaceSupervisor(cs, syncScope, syncName, 5*time.Minute)
			require.NoError(t, err)

			var errs status.MultiError
			eventHandler := func(event Event) {
				if errEvent, ok := event.(ErrorEvent); ok {
					if errs == nil {
						errs = errEvent.Error
					} else {
						errs = status.Append(errs, errEvent.Error)
					}
				}
			}

			ctx := context.Background()
			resources := &declared.Resources{}
			_, err = resources.UpdateDeclared(ctx, objs, "")
			require.NoError(t, err)

			objectStatusMap, syncStats := applier.Apply(context.Background(), eventHandler, resources)

			testutil.AssertEqual(t, tc.expectedError, errs)
			testutil.AssertEqual(t, tc.expectedObjectStatusMap, objectStatusMap)
			testutil.AssertEqual(t, tc.expectedSyncStats, syncStats)

			fakeClient.Check(t, tc.expectedServerObjs...)
		})
	}
}

func TestApplyMutationIgnoredObjects(t *testing.T) {
	rootSyncName := "my-rs"
	syncScope := declared.RootScope
	applySetID := applyset.IDFromSync(rootSyncName, syncScope)
	testGitCommit := "example-commit"
	gitContextOutput := fmt.Sprintf(`{"repo":%q,"branch":%q,"rev":%q}`,
		"example-repo", "example-branch", testGitCommit)
	resourceManager := declared.ResourceManager(syncScope, rootSyncName)

	testcases := []struct {
		name                       string
		serverObjs                 []client.Object
		declaredObjs               []client.Object
		cachedIgnoredObjs          []client.Object
		expectedObjsToApply        object.UnstructuredSet
		expectedItemsInIgnoreCache []client.Object
	}{
		{
			name: "unmanaged object exists on the cluster",
			serverObjs: []client.Object{
				k8sobjects.NamespaceObject("unmanaged-ns",
					syncertest.ManagementDisabled,
					core.Label("foo", "bar"),
				),
			},
			declaredObjs: []client.Object{
				k8sobjects.NamespaceObject("unmanaged-ns",
					core.Label(metadata.ManagedByKey, metadata.ManagedByValue),
					core.Label(metadata.ApplySetPartOfLabel, applySetID),
					core.Label(metadata.DeclaredVersionLabel, "v1"),
					core.Annotation(metadata.ResourceManagementKey, metadata.ResourceManagementEnabled),
					core.Annotation(metadata.GitContextKey, gitContextOutput),
					core.Annotation(metadata.SyncTokenAnnotationKey, testGitCommit),
					core.Annotation(metadata.OwningInventoryKey, InventoryID(rootSyncName, configmanagement.ControllerNamespace)),
					core.Annotation(metadata.ResourceIDKey, "_namespace_foo"),
					difftest.ManagedBy(declared.RootScope, rootSyncName),
					syncertest.ManagementEnabled,
					syncertest.IgnoreMutationAnnotation),
			},
			expectedObjsToApply: object.UnstructuredSet{
				asUnstructuredSanitizedObj(k8sobjects.NamespaceObject("unmanaged-ns",
					core.Label(metadata.ManagedByKey, metadata.ManagedByValue),
					core.Label(metadata.DeclaredVersionLabel, "v1"),
					core.Annotation(metadata.ResourceManagementKey, metadata.ResourceManagementEnabled),
					core.Annotation(metadata.GitContextKey, gitContextOutput),
					core.Annotation(metadata.SyncTokenAnnotationKey, testGitCommit),
					core.Annotation(metadata.OwningInventoryKey, InventoryID(rootSyncName, configmanagement.ControllerNamespace)),
					core.Annotation(metadata.ResourceIDKey, "_namespace_foo"),
					core.Annotation(metadata.ResourceManagerKey, resourceManager),
					syncertest.ManagementEnabled,
					syncertest.IgnoreMutationAnnotation,
					core.Generation(1),
					core.UID("1"),
					core.ResourceVersion("1"),
					core.Label("foo", "bar"))),
			},
			expectedItemsInIgnoreCache: []client.Object{
				asUnstructuredSanitizedObj(
					k8sobjects.NamespaceObject("unmanaged-ns",
						syncertest.ManagementDisabled,
						core.Label("foo", "bar"),
						core.Generation(1),
						core.UID("1"),
						core.ResourceVersion("1"))),
			},
		},
		{
			name: "managed object exists on the cluster without the ignore mutation annotation",
			serverObjs: []client.Object{
				k8sobjects.NamespaceObject("managed-ns",
					syncertest.ManagementEnabled,
					core.Label("foo", "bar")),
			},
			declaredObjs: []client.Object{
<<<<<<< HEAD
				newNamespaceObj(core.Name("managed-ns"),
=======
				k8sobjects.UnstructuredObject(kinds.Namespace(), core.Name("managed-ns"),
>>>>>>> c821d15e
					core.Label(metadata.ManagedByKey, metadata.ManagedByValue),
					core.Label(metadata.ApplySetPartOfLabel, applySetID),
					core.Label(metadata.DeclaredVersionLabel, "v1"),
					core.Annotation(metadata.ResourceManagementKey, metadata.ResourceManagementEnabled),
					core.Annotation(metadata.GitContextKey, gitContextOutput),
					core.Annotation(metadata.SyncTokenAnnotationKey, testGitCommit),
					core.Annotation(metadata.OwningInventoryKey, InventoryID(rootSyncName, configmanagement.ControllerNamespace)),
					core.Annotation(metadata.ResourceIDKey, "_namespace_foo"),
					difftest.ManagedBy(declared.RootScope, rootSyncName),
					syncertest.ManagementEnabled,
					syncertest.IgnoreMutationAnnotation),
			},
			expectedObjsToApply: object.UnstructuredSet{
				asUnstructuredSanitizedObj(k8sobjects.NamespaceObject("managed-ns",
					core.Label(metadata.ManagedByKey, metadata.ManagedByValue),
					core.Label(metadata.DeclaredVersionLabel, "v1"),
					core.Annotation(metadata.ResourceManagementKey, metadata.ResourceManagementEnabled),
					core.Annotation(metadata.GitContextKey, gitContextOutput),
					core.Annotation(metadata.SyncTokenAnnotationKey, testGitCommit),
					core.Annotation(metadata.OwningInventoryKey, InventoryID(rootSyncName, configmanagement.ControllerNamespace)),
					core.Annotation(metadata.ResourceIDKey, "_namespace_foo"),
					core.Annotation(metadata.ResourceManagerKey, resourceManager),
					syncertest.ManagementEnabled,
					syncertest.IgnoreMutationAnnotation,
					core.Generation(1),
					core.UID("1"),
					core.ResourceVersion("1"),
					core.Label("foo", "bar"))),
			},
			expectedItemsInIgnoreCache: []client.Object{
				asUnstructuredSanitizedObj(k8sobjects.NamespaceObject("managed-ns",
					syncertest.ManagementDisabled,
					core.Label(metadata.ManagedByKey, metadata.ManagedByValue),
					core.Label("foo", "bar"),
					core.Annotation(metadata.ResourceManagementKey, metadata.ResourceManagementEnabled),
					core.Annotation(metadata.ResourceIDKey, "_namespace_managed-ns"),
					core.Generation(1),
					core.UID("1"),
					core.ResourceVersion("1")))},
		},
		{
			name: "managed and mutation-ignored object was previously deleted",
			serverObjs: []client.Object{
				k8sobjects.NamespaceObject("other-ns",
					syncertest.ManagementEnabled,
					core.Label("foo", "baz")),
			},
			declaredObjs: []client.Object{
<<<<<<< HEAD
				newNamespaceObj(core.Name("deleted-ns"),
=======
				k8sobjects.UnstructuredObject(kinds.Namespace(), core.Name("deleted-ns"),
>>>>>>> c821d15e
					core.Label(metadata.ManagedByKey, metadata.ManagedByValue),
					core.Label(metadata.ApplySetPartOfLabel, applySetID),
					core.Label(metadata.DeclaredVersionLabel, "v1"),
					core.Annotation(metadata.ResourceManagementKey, metadata.ResourceManagementEnabled),
					core.Annotation(metadata.GitContextKey, gitContextOutput),
					core.Annotation(metadata.SyncTokenAnnotationKey, testGitCommit),
					core.Annotation(metadata.OwningInventoryKey, InventoryID(rootSyncName, configmanagement.ControllerNamespace)),
					core.Annotation(metadata.ResourceIDKey, "_namespace_foo"),
					difftest.ManagedBy(declared.RootScope, rootSyncName),
					core.Label("foo", "bar"),
					syncertest.ManagementEnabled,
					syncertest.IgnoreMutationAnnotation)},
			cachedIgnoredObjs: []client.Object{
				&queue.Deleted{
					Object: k8sobjects.UnstructuredObject(kinds.Namespace(),
						core.Name("deleted-ns"),
						syncertest.ManagementEnabled,
						syncertest.IgnoreMutationAnnotation)}},
			expectedItemsInIgnoreCache: []client.Object{
				&queue.Deleted{
					Object: k8sobjects.UnstructuredObject(kinds.Namespace(),
						core.Name("deleted-ns"),
						syncertest.ManagementEnabled,
						syncertest.IgnoreMutationAnnotation)}},
			expectedObjsToApply: object.UnstructuredSet{
<<<<<<< HEAD
				asUnstructuredSanitizedObj(newNamespaceObj(core.Name("deleted-ns"),
=======
				asUnstructuredSanitizedObj(k8sobjects.UnstructuredObject(kinds.Namespace(), core.Name("deleted-ns"),
>>>>>>> c821d15e
					core.Label(metadata.ManagedByKey, metadata.ManagedByValue),
					core.Label(metadata.ApplySetPartOfLabel, applySetID),
					core.Label(metadata.DeclaredVersionLabel, "v1"),
					core.Annotation(metadata.ResourceManagementKey, metadata.ResourceManagementEnabled),
					core.Annotation(metadata.GitContextKey, gitContextOutput),
					core.Annotation(metadata.SyncTokenAnnotationKey, testGitCommit),
					core.Annotation(metadata.OwningInventoryKey, InventoryID(rootSyncName, configmanagement.ControllerNamespace)),
					core.Annotation(metadata.ResourceIDKey, "_namespace_foo"),
					difftest.ManagedBy(declared.RootScope, rootSyncName),
					syncertest.ManagementEnabled,
					syncertest.IgnoreMutationAnnotation,
					core.Label("foo", "bar"))),
			},
		},
		{
			name:       "mutation-ignored object doesn't currently exist on the cluster",
			serverObjs: []client.Object{},
			declaredObjs: []client.Object{
<<<<<<< HEAD
				newNamespaceObj(core.Name("test-ns"),
=======
				k8sobjects.UnstructuredObject(kinds.Namespace(), core.Name("test-ns"),
>>>>>>> c821d15e
					core.Label(metadata.ManagedByKey, metadata.ManagedByValue),
					core.Label(metadata.ApplySetPartOfLabel, applySetID),
					core.Label(metadata.DeclaredVersionLabel, "v1"),
					core.Annotation(metadata.ResourceManagementKey, metadata.ResourceManagementEnabled),
					core.Annotation(metadata.GitContextKey, gitContextOutput),
					core.Annotation(metadata.SyncTokenAnnotationKey, testGitCommit),
					core.Annotation(metadata.OwningInventoryKey, InventoryID(rootSyncName, configmanagement.ControllerNamespace)),
					core.Annotation(metadata.ResourceIDKey, "_namespace_foo"),
					difftest.ManagedBy(declared.RootScope, rootSyncName),
					syncertest.ManagementEnabled,
					syncertest.IgnoreMutationAnnotation)},
			cachedIgnoredObjs:          []client.Object{},
			expectedItemsInIgnoreCache: nil,
			expectedObjsToApply: object.UnstructuredSet{
<<<<<<< HEAD
				asUnstructuredSanitizedObj(newNamespaceObj(core.Name("test-ns"),
=======
				asUnstructuredSanitizedObj(k8sobjects.UnstructuredObject(kinds.Namespace(), core.Name("test-ns"),
>>>>>>> c821d15e
					core.Label(metadata.ManagedByKey, metadata.ManagedByValue),
					core.Label(metadata.ApplySetPartOfLabel, applySetID),
					core.Label(metadata.DeclaredVersionLabel, "v1"),
					core.Annotation(metadata.ResourceManagementKey, metadata.ResourceManagementEnabled),
					core.Annotation(metadata.GitContextKey, gitContextOutput),
					core.Annotation(metadata.SyncTokenAnnotationKey, testGitCommit),
					core.Annotation(metadata.OwningInventoryKey, InventoryID(rootSyncName, configmanagement.ControllerNamespace)),
					core.Annotation(metadata.ResourceIDKey, "_namespace_foo"),
					difftest.ManagedBy(declared.RootScope, rootSyncName),
					syncertest.ManagementEnabled,
					syncertest.IgnoreMutationAnnotation)),
			},
		},
	}

	for _, tc := range testcases {
		t.Run(tc.name, func(t *testing.T) {
			rsObj := &unstructured.Unstructured{}
			rsObj.SetGroupVersionKind(kinds.RepoSyncV1Beta1())
			rsObj.SetNamespace(syncScope.SyncNamespace())
			rsObj.SetName(rootSyncName)
			tc.serverObjs = append(tc.serverObjs, rsObj)

			syncScope := declared.Scope("test-namespace")
			syncName := "rs"
			fakeClient := testingfake.NewClient(t, core.Scheme, tc.serverObjs...)
			fakeKptApplier := newFakeKptApplier([]event.Event{})
			cs := &ClientSet{
				KptApplier: fakeKptApplier,
				Client:     fakeClient,
				Mapper:     fakeClient.RESTMapper(),
				// TODO: Add tests to cover status mode
			}
			var errs status.MultiError
			eventHandler := func(event Event) {
				if errEvent, ok := event.(ErrorEvent); ok {
					if errs == nil {
						errs = errEvent.Error
					} else {
						errs = status.Append(errs, errEvent.Error)
					}
				}
			}

			applier, err := NewNamespaceSupervisor(cs, syncScope, syncName, 5*time.Minute)
			require.NoError(t, err)

			resources := &declared.Resources{}
			_, err = resources.UpdateDeclared(context.Background(), tc.declaredObjs, "")
			require.NoError(t, err)
			resources.UpdateIgnored(tc.cachedIgnoredObjs...)

			applier.Apply(context.Background(), eventHandler, resources)

			testutil.AssertEqual(t, tc.expectedObjsToApply, fakeKptApplier.objsToApply)
			testutil.AssertEqual(t, tc.expectedItemsInIgnoreCache, resources.IgnoredObjects())
		})
	}
}

func formApplyEvent(status event.ApplyEventStatus, obj *unstructured.Unstructured, err error) event.Event {
	return event.Event{
		Type: event.ApplyType,
		ApplyEvent: event.ApplyEvent{
			Identifier: object.UnstructuredToObjMetadata(obj),
			Resource:   obj,
			Status:     status,
			Error:      err,
		},
	}
}

func formApplySkipEvent(id object.ObjMetadata, obj *unstructured.Unstructured, err error) event.Event {
	return event.Event{
		Type: event.ApplyType,
		ApplyEvent: event.ApplyEvent{
			Status:     event.ApplySkipped,
			Identifier: id,
			Resource:   obj,
			Error:      err,
		},
	}
}

func formApplySkipEventWithDependency(id object.ObjMetadata, obj *unstructured.Unstructured) event.Event {
	obj.SetAnnotations(map[string]string{dependson.Annotation: "group/namespaces/namespace/kind/name"})
	e := event.Event{
		Type: event.ApplyType,
		ApplyEvent: event.ApplyEvent{
			Status:     event.ApplySkipped,
			Identifier: id,
			Resource:   obj,
			Error: &filter.DependencyPreventedActuationError{
				Object:       id,
				Strategy:     actuation.ActuationStrategyApply,
				Relationship: filter.RelationshipDependency,
				Relation: object.ObjMetadata{
					GroupKind: schema.GroupKind{
						Group: "group",
						Kind:  "kind",
					},
					Name:      "name",
					Namespace: "namespace",
				},
				RelationPhase:           filter.PhaseReconcile,
				RelationActuationStatus: actuation.ActuationSucceeded,
				RelationReconcileStatus: actuation.ReconcileTimeout,
			},
		},
	}
	return e
}

func formPruneSkipEventWithDependency(id object.ObjMetadata) event.Event {
	return event.Event{
		Type: event.PruneType,
		PruneEvent: event.PruneEvent{
			Status:     event.PruneSkipped,
			Identifier: id,
			Object:     &unstructured.Unstructured{},
			Error: &filter.DependencyPreventedActuationError{
				Object:       id,
				Strategy:     actuation.ActuationStrategyDelete,
				Relationship: filter.RelationshipDependent,
				Relation: object.ObjMetadata{
					GroupKind: schema.GroupKind{
						Group: "group",
						Kind:  "kind",
					},
					Name:      "name",
					Namespace: "namespace",
				},
				RelationPhase:           filter.PhaseActuation,
				RelationActuationStatus: actuation.ActuationFailed,
				RelationReconcileStatus: actuation.ReconcilePending,
			},
		},
	}
}

func formPruneSkipEventWithDetach(obj *unstructured.Unstructured) event.Event {
	return event.Event{
		Type: event.PruneType,
		PruneEvent: event.PruneEvent{
			Status:     event.PruneSkipped,
			Identifier: object.UnstructuredToObjMetadata(obj),
			Object:     obj,
			Error: &filter.AnnotationPreventedDeletionError{
				Annotation: common.LifecycleDeleteAnnotation,
				Value:      common.PreventDeletion,
			},
		},
	}
}

func formPruneEvent(status event.PruneEventStatus, obj *unstructured.Unstructured, err error) event.Event {
	return event.Event{
		Type: event.PruneType,
		PruneEvent: event.PruneEvent{
			Object:     obj,
			Identifier: object.UnstructuredToObjMetadata(obj),
			Error:      err,
			Status:     status,
		},
	}
}

func formWaitEvent(status event.WaitEventStatus, id *object.ObjMetadata) event.Event {
	e := event.Event{
		Type: event.WaitType,
		WaitEvent: event.WaitEvent{
			Status: status,
		},
	}
	if id != nil {
		e.WaitEvent.Identifier = *id
	}
	return e
}

func formErrorEvent(err error) event.Event {
	e := event.Event{
		Type: event.ErrorType,
		ErrorEvent: event.ErrorEvent{
			Err: err,
		},
	}
	return e
}

func TestProcessApplyEvent(t *testing.T) {
	deploymentObj := newDeploymentObj()
	deploymentObjID := core.IDOf(deploymentObj)
	testObj1 := newTestObj("test-1")
	testObj1ID := core.IDOf(testObj1)

	ctx := context.Background()
	syncStats := stats.NewSyncStats()
	objStatusMap := make(ObjectStatusMap)
	unknownTypeResources := make(map[core.ID]struct{})
	s := supervisor{}

	resourceMap := make(map[core.ID]client.Object)
	resourceMap[deploymentObjID] = deploymentObj

	err := s.processApplyEvent(ctx, formApplyEvent(event.ApplyFailed, deploymentObj, fmt.Errorf("test error")).ApplyEvent, syncStats.ApplyEvent, objStatusMap, unknownTypeResources, resourceMap)
	expectedError := ErrorForResourceWithResource(fmt.Errorf("test error"), deploymentObjID, deploymentObj)
	testutil.AssertEqual(t, expectedError, err, "expected processPruneEvent to error on apply %s", event.ApplyFailed)

	expectedCSE := v1beta1.ConfigSyncError{
		Code:         "2009",
		ErrorMessage: "KNV2009: failed to apply Deployment.apps, test-namespace/random-name: test error\n\nsource: namespaces/foo/role.yaml\nnamespace: test-namespace\nmetadata.name: random-name\ngroup: apps\nversion: v1\nkind: Deployment\n\nFor more information, see https://g.co/cloud/acm-errors#knv2009",
		Resources: []v1beta1.ResourceRef{{
			SourcePath: "namespaces/foo/role.yaml",
			Name:       "random-name",
			Namespace:  "test-namespace",
			GVK: metav1.GroupVersionKind{
				Group:   "apps",
				Version: "v1",
				Kind:    "Deployment",
			},
		}},
	}
	testutil.AssertEqual(t, expectedCSE, err.ToCSE(), "expected CSEs to match")

	err = s.processApplyEvent(ctx, formApplyEvent(event.ApplySuccessful, testObj1, nil).ApplyEvent, syncStats.ApplyEvent, objStatusMap, unknownTypeResources, resourceMap)
	assert.Nil(t, err, "expected processApplyEvent NOT to error on apply %s", event.ApplySuccessful)

	expectedApplyStatus := stats.NewSyncStats()
	expectedApplyStatus.ApplyEvent.Add(event.ApplyFailed)
	expectedApplyStatus.ApplyEvent.Add(event.ApplySuccessful)
	testutil.AssertEqual(t, expectedApplyStatus, syncStats, "expected event stats to match")

	expectedObjStatusMap := ObjectStatusMap{
		deploymentObjID: {
			Strategy:  actuation.ActuationStrategyApply,
			Actuation: actuation.ActuationFailed,
		},
		testObj1ID: {
			Strategy:  actuation.ActuationStrategyApply,
			Actuation: actuation.ActuationSucceeded,
		},
	}
	testutil.AssertEqual(t, expectedObjStatusMap, objStatusMap, "expected object status to match")

	// TODO: test handleMetrics on success
	// TODO: test unknownTypeResources on UnknownTypeError
	// TODO: test handleApplySkippedEvent on skip
}

func TestProcessPruneEvent(t *testing.T) {
	deploymentObj := newDeploymentObj()
	deploymentID := object.UnstructuredToObjMetadata(deploymentObj)
	testObj := newTestObj("test-1")
	testID := object.UnstructuredToObjMetadata(testObj)

	ctx := context.Background()
	syncStats := stats.NewSyncStats()
	objStatusMap := make(ObjectStatusMap)
	cs := &ClientSet{}
	s := supervisor{
		clientSet: cs,
	}

	//TODO: Refactor
	testObj2 := k8sobjects.UnstructuredObject(schema.GroupVersionKind{
		Group:   "configsync.test",
		Version: "v1",
		Kind:    "Test",
	}, core.Namespace("test-namespace"), core.Name("test-1"), core.Annotation(metadata.SourcePathAnnotationKey, "foo/test.yaml"), syncertest.IgnoreMutationAnnotation)

	resources := &declared.Resources{}
	resources.UpdateIgnored(testObj2)

	err := s.processPruneEvent(ctx, formPruneEvent(event.PruneFailed, deploymentObj, fmt.Errorf("test error")).PruneEvent, syncStats.PruneEvent, objStatusMap, resources)
	expectedError := PruneErrorForResource(fmt.Errorf("test error"), idFrom(deploymentID))
	testerrors.AssertEqual(t, expectedError, err, "expected processPruneEvent to error on prune %s", event.PruneFailed)

	err = s.processPruneEvent(ctx, formPruneEvent(event.PruneSuccessful, testObj, nil).PruneEvent, syncStats.PruneEvent, objStatusMap, resources)
	assert.Nil(t, err, "expected processPruneEvent NOT to error on prune %s", event.PruneSuccessful)

	expectedApplyStatus := stats.NewSyncStats()
	expectedApplyStatus.PruneEvent.Add(event.PruneFailed)
	expectedApplyStatus.PruneEvent.Add(event.PruneSuccessful)
	testutil.AssertEqual(t, expectedApplyStatus, syncStats, "expected event stats to match")

	expectedObjStatusMap := ObjectStatusMap{
		idFrom(deploymentID): {
			Strategy:  actuation.ActuationStrategyDelete,
			Actuation: actuation.ActuationFailed,
		},
		idFrom(testID): {
			Strategy:  actuation.ActuationStrategyDelete,
			Actuation: actuation.ActuationSucceeded,
		},
	}
	testutil.AssertEqual(t, expectedObjStatusMap, objStatusMap, "expected object status to match")

	testutil.AssertEqual(t, 0, len(resources.IgnoredObjects()))

	// TODO: test handleMetrics on success
	// TODO: test PruneErrorForResource on failed
	// TODO: test SpecialNamespaces on skip
	// TODO: test handlePruneSkippedEvent on skip
}

func TestProcessWaitEvent(t *testing.T) {
	deploymentID := object.UnstructuredToObjMetadata(newDeploymentObj())
	testID := object.UnstructuredToObjMetadata(newTestObj("test-1"))

	type eventStatus struct {
		status         event.WaitEventStatus
		id             *object.ObjMetadata
		expectedErr    error
		expectedStatus actuation.ReconcileStatus
	}
	testCases := []struct {
		name                 string
		isDestroy            bool
		events               []eventStatus
		expectedWaitStatuses []stats.WaitEventStats
		expectedObjStatusMap ObjectStatusMap
	}{
		{
			name:      "reconcile fail/success for an apply",
			isDestroy: false,
			events: []eventStatus{
				{
					status:         event.ReconcileFailed,
					id:             &deploymentID,
					expectedErr:    nil,
					expectedStatus: actuation.ReconcileFailed,
				},
				{
					status:         event.ReconcileSuccessful,
					id:             &testID,
					expectedErr:    nil,
					expectedStatus: actuation.ReconcileSucceeded,
				},
			},
		},
		{
			name:      "reconcile fail/success for a destroy",
			isDestroy: true,
			events: []eventStatus{
				{
					status:         event.ReconcileFailed,
					id:             &deploymentID,
					expectedErr:    fmt.Errorf("KNV2009: failed to wait for Deployment.apps, test-namespace/random-name: reconcile failed\n\nFor more information, see https://g.co/cloud/acm-errors#knv2009"),
					expectedStatus: actuation.ReconcileFailed,
				},
				{
					status:         event.ReconcileSuccessful,
					id:             &testID,
					expectedErr:    nil,
					expectedStatus: actuation.ReconcileSucceeded,
				},
			},
		},
		{
			name:      "reconcile timeout/success for a destroy",
			isDestroy: true,
			events: []eventStatus{
				{
					status:         event.ReconcileTimeout,
					id:             &deploymentID,
					expectedErr:    fmt.Errorf("KNV2009: failed to wait for Deployment.apps, test-namespace/random-name: reconcile timeout\n\nFor more information, see https://g.co/cloud/acm-errors#knv2009"),
					expectedStatus: actuation.ReconcileTimeout,
				},
				{
					status:         event.ReconcileSuccessful,
					id:             &testID,
					expectedErr:    nil,
					expectedStatus: actuation.ReconcileSucceeded,
				},
			},
		},
	}
	for _, tc := range testCases {
		t.Run(tc.name, func(t *testing.T) {

			s := supervisor{}
			syncStats := stats.NewSyncStats()
			objStatusMap := make(ObjectStatusMap)
			expectedApplyStatus := stats.NewSyncStats()
			expectedObjStatusMap := ObjectStatusMap{}

			for _, e := range tc.events {
				err := s.processWaitEvent(formWaitEvent(e.status, e.id).WaitEvent, syncStats.WaitEvent, objStatusMap, tc.isDestroy)
				if e.expectedErr == nil {
					assert.Nil(t, err)
				} else {
					assert.Equal(t, err.Error(), e.expectedErr.Error())
				}
				expectedApplyStatus.WaitEvent.Add(e.status)
				expectedObjStatusMap[idFrom(*e.id)] = &ObjectStatus{
					Reconcile: e.expectedStatus,
				}
			}

			testutil.AssertEqual(t, expectedApplyStatus, syncStats, "expected event stats to match")
			testutil.AssertEqual(t, expectedObjStatusMap, objStatusMap, "expected object status to match")
		})
	}
}

func newDeploymentObj() *unstructured.Unstructured {
	return k8sobjects.UnstructuredObject(kinds.Deployment(),
		core.Namespace("test-namespace"), core.Name("random-name"), core.Annotation(metadata.SourcePathAnnotationKey, "namespaces/foo/role.yaml"))
}

func newTestObj(name string) *unstructured.Unstructured {
	return k8sobjects.UnstructuredObject(schema.GroupVersionKind{
		Group:   "configsync.test",
		Version: "v1",
		Kind:    "Test",
	}, core.Namespace("test-namespace"), core.Name(name), core.Annotation(metadata.SourcePathAnnotationKey, "foo/test.yaml"))
}

func asUnstructuredSanitizedObj(o client.Object) *unstructured.Unstructured {
	core.Scheme.Default(o)
	uObj, _ := reconcile.AsUnstructuredSanitized(o)

	return uObj
}<|MERGE_RESOLUTION|>--- conflicted
+++ resolved
@@ -478,11 +478,7 @@
 					core.Label("foo", "bar")),
 			},
 			declaredObjs: []client.Object{
-<<<<<<< HEAD
-				newNamespaceObj(core.Name("managed-ns"),
-=======
 				k8sobjects.UnstructuredObject(kinds.Namespace(), core.Name("managed-ns"),
->>>>>>> c821d15e
 					core.Label(metadata.ManagedByKey, metadata.ManagedByValue),
 					core.Label(metadata.ApplySetPartOfLabel, applySetID),
 					core.Label(metadata.DeclaredVersionLabel, "v1"),
@@ -531,11 +527,7 @@
 					core.Label("foo", "baz")),
 			},
 			declaredObjs: []client.Object{
-<<<<<<< HEAD
-				newNamespaceObj(core.Name("deleted-ns"),
-=======
 				k8sobjects.UnstructuredObject(kinds.Namespace(), core.Name("deleted-ns"),
->>>>>>> c821d15e
 					core.Label(metadata.ManagedByKey, metadata.ManagedByValue),
 					core.Label(metadata.ApplySetPartOfLabel, applySetID),
 					core.Label(metadata.DeclaredVersionLabel, "v1"),
@@ -561,11 +553,7 @@
 						syncertest.ManagementEnabled,
 						syncertest.IgnoreMutationAnnotation)}},
 			expectedObjsToApply: object.UnstructuredSet{
-<<<<<<< HEAD
-				asUnstructuredSanitizedObj(newNamespaceObj(core.Name("deleted-ns"),
-=======
 				asUnstructuredSanitizedObj(k8sobjects.UnstructuredObject(kinds.Namespace(), core.Name("deleted-ns"),
->>>>>>> c821d15e
 					core.Label(metadata.ManagedByKey, metadata.ManagedByValue),
 					core.Label(metadata.ApplySetPartOfLabel, applySetID),
 					core.Label(metadata.DeclaredVersionLabel, "v1"),
@@ -584,11 +572,7 @@
 			name:       "mutation-ignored object doesn't currently exist on the cluster",
 			serverObjs: []client.Object{},
 			declaredObjs: []client.Object{
-<<<<<<< HEAD
-				newNamespaceObj(core.Name("test-ns"),
-=======
 				k8sobjects.UnstructuredObject(kinds.Namespace(), core.Name("test-ns"),
->>>>>>> c821d15e
 					core.Label(metadata.ManagedByKey, metadata.ManagedByValue),
 					core.Label(metadata.ApplySetPartOfLabel, applySetID),
 					core.Label(metadata.DeclaredVersionLabel, "v1"),
@@ -603,11 +587,7 @@
 			cachedIgnoredObjs:          []client.Object{},
 			expectedItemsInIgnoreCache: nil,
 			expectedObjsToApply: object.UnstructuredSet{
-<<<<<<< HEAD
-				asUnstructuredSanitizedObj(newNamespaceObj(core.Name("test-ns"),
-=======
 				asUnstructuredSanitizedObj(k8sobjects.UnstructuredObject(kinds.Namespace(), core.Name("test-ns"),
->>>>>>> c821d15e
 					core.Label(metadata.ManagedByKey, metadata.ManagedByValue),
 					core.Label(metadata.ApplySetPartOfLabel, applySetID),
 					core.Label(metadata.DeclaredVersionLabel, "v1"),
